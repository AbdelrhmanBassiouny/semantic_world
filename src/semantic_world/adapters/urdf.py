--- conflicted
+++ resolved
@@ -2,14 +2,9 @@
 from dataclasses import dataclass
 from typing import Optional, Tuple, Union, List
 
-<<<<<<< HEAD
+from urdf_parser_py import urdf
+
 from ..exceptions import ParsingError
-from ..degree_of_freedom import DegreeOfFreedom
-from ..spatial_types import spatial_types as cas
-=======
->>>>>>> abe5eb71
-from urdf_parser_py import urdf
-
 from ..connections import RevoluteConnection, PrismaticConnection, FixedConnection
 from ..degree_of_freedom import DegreeOfFreedom
 from ..geometry import Box, Sphere, Cylinder, Mesh, Scale, Shape, Color
