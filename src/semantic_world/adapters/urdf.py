--- conflicted
+++ resolved
@@ -4,27 +4,6 @@
 from ..spatial_types import spatial_types as cas
 from urdf_parser_py import urdf
 
-<<<<<<< HEAD
-from typing_extensions import List, Union
-from urdf_parser_py import urdf
-
-from .ros import get_ros_package_path
-from ..enums import JointType, Axis
-from ..geometry import Color
-from ..geometry import Shape, Box, Mesh, Cylinder
-from ..pose import Vector3, Quaternion, Pose, Header, PoseStamped
-from ..utils import suppress_stdout_stderr
-from ..world import World, Body, Connection
-
-joint_type_map = {'unknown': JointType.UNKNOWN,
-                  'revolute': JointType.REVOLUTE,
-                  'continuous': JointType.CONTINUOUS,
-                  'prismatic': JointType.PRISMATIC,
-                  'floating': JointType.FLOATING,
-                  'planar': JointType.PLANAR,
-                  'fixed': JointType.FIXED}
-
-=======
 from ..connections import RevoluteConnection, PrismaticConnection, FixedConnection
 from ..prefixed_name import PrefixedName
 from ..spatial_types.derivatives import Derivatives
@@ -78,7 +57,6 @@
             lower_limits[d2] /= multiplier
     return lower_limits, upper_limits
 
->>>>>>> d4d0159d
 
 @dataclass
 class URDFParser:
@@ -179,31 +157,6 @@
                                  dof=dof)
         return result
 
-<<<<<<< HEAD
-    def parse_mesh(self, mesh: urdf.Mesh, shape: Union[urdf.Visual, urdf.Collision], link: urdf.Link) -> Mesh:
-
-        scale = Vector3(*mesh.scale) if mesh.scale else Vector3(1., 1., 1.)
-        filename: str = mesh.filename
-
-        if filename.startswith("package://"):
-            package_name = filename.split('//')
-            package_name = package_name[1].split('/')
-            path = get_ros_package_path(package_name[0])
-            filename = filename.replace("package://" + package_name[0], path)
-        elif filename.startswith("file://"):
-            filename = filename.replace("file://", './')
-
-        return Mesh(filename=filename, scale=scale,
-                    origin=self.as_pose_stamped(self.urdf_pose_to_pose(shape.origin), link))
-
-    def parse_cylinder(self, cylinder: urdf.Cylinder, shape: Union[urdf.Visual, urdf.Collision],
-                       link: urdf.Link) -> Cylinder:
-        color = self.get_color(shape)
-        return Cylinder(radius=cylinder.radius, length=cylinder.length,
-                        origin=self.as_pose_stamped(self.urdf_pose_to_pose(shape.origin), link), color=color)
-
-=======
->>>>>>> d4d0159d
     def parse_link(self, link: urdf.Link) -> Body:
         """
         Parses a URDF link to a link object.
