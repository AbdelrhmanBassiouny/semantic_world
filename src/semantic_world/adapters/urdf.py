--- conflicted
+++ resolved
@@ -2,11 +2,8 @@
 from dataclasses import dataclass
 from typing import Optional, Tuple, Dict, Union, List
 
-<<<<<<< HEAD
 from ..exceptions import ParsingError
-=======
 from ..degree_of_freedom import DegreeOfFreedom
->>>>>>> 00d34231
 from ..spatial_types import spatial_types as cas
 from urdf_parser_py import urdf
 
