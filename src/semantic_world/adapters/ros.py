from __future__ import annotations

import atexit
import logging
import threading
import time
from dataclasses import dataclass

<<<<<<< HEAD
from roslaunch.core import get_ros_package_path as get_ros_package_paths

from ..geometry import Shape, Mesh, Sphere, Cylinder, Box, Color
from ..pose import Vector3, Quaternion, Pose, Header, PoseStamped
=======
# from roslaunch.core import get_ros_package_path as get_ros_package_paths

from ..geometry import Shape, Mesh, Sphere, Cylinder, Box, Color
from ..spatial_types import Vector3, Quaternion
>>>>>>> d4d0159d
from ..utils import IDGenerator
from ..world import World

try:
    import rospy
    from rospy.rostime import Time as ROSTime
    from visualization_msgs.msg import MarkerArray, Marker
    from geometry_msgs.msg import (Vector3 as ROSVector3, Quaternion as ROSQuaternion, Pose as ROSPose,
                                   PoseStamped as ROSPoseStamped, Header as ROSHeader, Color as ROSColor, )
except ImportError:
    logging.warn("Importing ros adapter without rospy available.")


def get_ros_package_path(package_name: str) -> str:
    """
    Placeholder for ros integration
    """
    return [p for p in get_ros_package_paths().split(':') if p.endswith(package_name)][0]
<<<<<<< HEAD


id_generator = IDGenerator()


def vector3_to_ros_message(obj: Vector3) -> ROSVector3:
    return ROSVector3(x=obj.x, y=obj.y, z=obj.z)


def quaternion_to_ros_message(obj: Quaternion) -> ROSQuaternion:
    return ROSQuaternion(x=obj.x, y=obj.y, z=obj.z, w=obj.w)


def pose_to_ros_message(obj: Pose) -> ROSPose:
    return ROSPose(position=vector3_to_ros_message(obj.position),
                   orientation=quaternion_to_ros_message(obj.orientation))


def header_to_ros_message(obj: Header) -> ROSHeader:
    stamp = ROSTime.from_sec(obj.timestamp.timestamp())
    return ROSHeader(frame_id=obj.frame_id, stamp=stamp, seq=obj.sequence)


def pose_stamped_to_ros_message(obj: PoseStamped) -> PoseStamped:
    return ROSPoseStamped(pose=pose_to_ros_message(obj.pose), header=header_to_ros_message(obj.header))


def color_to_ros_message(obj: Color):
    return ROSColor(rgba=vector3_to_ros_message(obj.rgba), )

=======


id_generator = IDGenerator()

#
# def vector3_to_ros_message(obj: Vector3) -> ROSVector3:
#     return ROSVector3(x=obj.x, y=obj.y, z=obj.z)
#
#
# def quaternion_to_ros_message(obj: Quaternion) -> ROSQuaternion:
#     return ROSQuaternion(x=obj.x, y=obj.y, z=obj.z, w=obj.w)
#
#
# def pose_to_ros_message(obj: Pose) -> ROSPose:
#     return ROSPose(position=vector3_to_ros_message(obj.position),
#                    orientation=quaternion_to_ros_message(obj.orientation))
#
#
# def header_to_ros_message(obj: Header) -> ROSHeader:
#     stamp = ROSTime.from_sec(obj.timestamp.timestamp())
#     return ROSHeader(frame_id=obj.frame_id, stamp=stamp, seq=obj.sequence)
#
#
# def pose_stamped_to_ros_message(obj: PoseStamped) -> PoseStamped:
#     return ROSPoseStamped(pose=pose_to_ros_message(obj.pose), header=header_to_ros_message(obj.header))
#
#
# def color_to_ros_message(obj: Color):
#     return ROSColor(rgba=vector3_to_ros_message(obj.rgba), )

>>>>>>> d4d0159d

def shape_to_ros_message(obj: Shape) -> Marker:
    marker = Marker()
    marker.header = header_to_ros_message(obj.origin.header)
    marker.action = Marker.ADD
    marker.pose = pose_to_ros_message(obj.origin.pose)
    marker.scale = vector3_to_ros_message(Vector3(1., 1., 1.))
    marker.color = color_to_ros_message(Color())
    marker.lifetime = rospy.Duration.from_sec(10)
    marker.ns = "shapes"
    marker.id = id_generator(id(obj))

    return adapter_methods[type(obj)](obj, marker)


def mesh_to_ros_message(obj: Mesh, marker: Marker) -> Marker:
    marker.type = Marker.MESH_RESOURCE
    marker.mesh_resource = "file://" + obj.filename
    marker.mesh_use_embedded_materials = True
    marker.scale = vector3_to_ros_message(obj.scale)
    return marker


def sphere_to_ros_message(obj: Sphere, marker: Marker) -> Marker:
    marker.color = color_to_ros_message(obj.color)
    marker.type = Marker.SPHERE
    marker.scale = vector3_to_ros_message(Vector3(obj.radius * 2, obj.radius * 2, obj.radius * 2))
    return marker


def cylinder_to_ros_message(obj: Cylinder, marker: Marker) -> Marker:
    marker.color = color_to_ros_message(obj.color)
    marker.type = Marker.CYLINDER
    marker.scale = vector3_to_ros_message(Vector3(obj.radius * 2, obj.radius * 2, obj.length))
    return marker


def box_to_ros_message(obj: Box, marker: Marker) -> Marker:
    marker.color = color_to_ros_message(obj.color)
    marker.type = Marker.CUBE
    marker.scale = vector3_to_ros_message(Vector3(obj.length, obj.width, obj.height))
    return marker


adapter_methods = {
    Mesh: mesh_to_ros_message,
    Sphere: sphere_to_ros_message,
    Cylinder: cylinder_to_ros_message,
    Box: box_to_ros_message,
}


@dataclass
class WorldPublisher:
    """
    Publishes the visuals of every link in the world to a ros topic.
    The Publisher creates an Array of Visualization marker with a Marker for each link of each Object in the
    World. This Array is published with a rate of `interval`.
    The publisher runs in its own thread.
    """

    world: World
    """
    The world to read the links from.
    """

    topic_name: str = "/world/viz_marker"
    """
    The name of the topic to publish the visuals to.
    """

    interval: float = 0.1
    """
    The interval in seconds at which to publish the visuals.
    """

    def __post_init__(self):
        self.pub = rospy.Publisher(self.topic_name, MarkerArray, queue_size=10)
        self.thread = threading.Thread(target=self._publish, name="WorldPublisher")
        self.kill_event = threading.Event()
        self.thread.start()
        atexit.register(self._stop_publishing)

    def _publish(self) -> None:
        """
        Constantly publishes the Marker Array. To the given topic name at a fixed rate.
        """
        while not self.kill_event.is_set():
            marker_array = self._make_marker_array()
            self.pub.publish(marker_array)
            time.sleep(self.interval)

    def _make_marker_array(self) -> MarkerArray:
        """
        Creates the Marker Array to be published. There is one Marker for link for each object in the Array, each Object
        creates a name space in the visualization Marker. The type of Visualization Marker is decided by the collision
        tag of the URDF.

        :return: An Array of Visualization Marker
        """
        marker_array = MarkerArray()
        for body in self.world.bodies:
            for shape in body.visual:
                marker = shape.ros_message()
                marker_array.markers.append(marker)
        return marker_array

    def _stop_publishing(self) -> None:
        """
        Stops the publishing of the Visualization Marker update by setting the kill event and collecting the thread.
        """
        self.kill_event.set()
        self.thread.join()<|MERGE_RESOLUTION|>--- conflicted
+++ resolved
@@ -6,17 +6,10 @@
 import time
 from dataclasses import dataclass
 
-<<<<<<< HEAD
-from roslaunch.core import get_ros_package_path as get_ros_package_paths
-
-from ..geometry import Shape, Mesh, Sphere, Cylinder, Box, Color
-from ..pose import Vector3, Quaternion, Pose, Header, PoseStamped
-=======
 # from roslaunch.core import get_ros_package_path as get_ros_package_paths
 
 from ..geometry import Shape, Mesh, Sphere, Cylinder, Box, Color
 from ..spatial_types import Vector3, Quaternion
->>>>>>> d4d0159d
 from ..utils import IDGenerator
 from ..world import World
 
@@ -35,38 +28,6 @@
     Placeholder for ros integration
     """
     return [p for p in get_ros_package_paths().split(':') if p.endswith(package_name)][0]
-<<<<<<< HEAD
-
-
-id_generator = IDGenerator()
-
-
-def vector3_to_ros_message(obj: Vector3) -> ROSVector3:
-    return ROSVector3(x=obj.x, y=obj.y, z=obj.z)
-
-
-def quaternion_to_ros_message(obj: Quaternion) -> ROSQuaternion:
-    return ROSQuaternion(x=obj.x, y=obj.y, z=obj.z, w=obj.w)
-
-
-def pose_to_ros_message(obj: Pose) -> ROSPose:
-    return ROSPose(position=vector3_to_ros_message(obj.position),
-                   orientation=quaternion_to_ros_message(obj.orientation))
-
-
-def header_to_ros_message(obj: Header) -> ROSHeader:
-    stamp = ROSTime.from_sec(obj.timestamp.timestamp())
-    return ROSHeader(frame_id=obj.frame_id, stamp=stamp, seq=obj.sequence)
-
-
-def pose_stamped_to_ros_message(obj: PoseStamped) -> PoseStamped:
-    return ROSPoseStamped(pose=pose_to_ros_message(obj.pose), header=header_to_ros_message(obj.header))
-
-
-def color_to_ros_message(obj: Color):
-    return ROSColor(rgba=vector3_to_ros_message(obj.rgba), )
-
-=======
 
 
 id_generator = IDGenerator()
@@ -97,7 +58,6 @@
 # def color_to_ros_message(obj: Color):
 #     return ROSColor(rgba=vector3_to_ros_message(obj.rgba), )
 
->>>>>>> d4d0159d
 
 def shape_to_ros_message(obj: Shape) -> Marker:
     marker = Marker()
