--- conflicted
+++ resolved
@@ -1,24 +1,15 @@
 from typing_extensions import Optional, Set
+from ripple_down_rules.datastructures.case import Case, create_case
 from ripple_down_rules.utils import make_set
-from ripple_down_rules.helpers import get_an_updated_case_copy
-from ripple_down_rules.datastructures.case import Case, create_case
 from .world_views_mcrdr_defs import *
 
 
 attribute_name = 'views'
-<<<<<<< HEAD
-conclusion_type = (Handle, Cabinet, Drawer, set, list, Door, Fridge, Container,)
+conclusion_type = (Handle, Cabinet, set, Drawer, list, Fridge, Container, Door,)
 mutually_exclusive = False
 
 
-def classify(case: World, **kwargs) -> Set[Union[Handle, Cabinet, Drawer, Door, Fridge, Container]]:
-=======
-conclusion_type = (Fridge, set, list, Drawer, Handle, Container, Cabinet, Door,)
-mutually_exclusive = False
-
-
-def classify(case: World, **kwargs) -> Set[Union[Fridge, Drawer, Handle, Container, Cabinet, Door]]:
->>>>>>> 3c3ef96b
+def classify(case: World, **kwargs) -> Set[Union[Handle, Cabinet, Drawer, Fridge, Container, Door]]:
     if not isinstance(case, Case):
         case = create_case(case, max_recursion_idx=3)
     conclusions = set()
