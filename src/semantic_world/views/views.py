from dataclasses import dataclass, field

from semantic_world.world import View, Body

<<<<<<< HEAD
'''

#Food = ["Apple", "Milk"]


@dataclass
class Container(View):
    body: Body
=======
>>>>>>> f9b262dd

@dataclass(unsafe_hash=True)
class Handle(View):
    """
    Handle is a body you can use to open doors, draws and etc.
    """
    body: Body

<<<<<<< HEAD
@dataclass
class Draw(View):
    """
    Draw is a body that can contain stuff and open towards the user
    """
    handle: Handle
    container: Container



######################################


@dataclass
class Cup(View):
    """
    Cup is a body that can contain liquids
    """
    body: Body

@dataclass
class Bottle(View):
    """
    Bottle is a body that can contain liquids
    """
    body: Body

@dataclass
class Food(View):
    body: Body

@dataclass
class Door(View):                   # Door has a Footprint
    """
    Door in a body that has a Handle and can open towards or away from the user.
    """
    handle: Handle
    body: Body

@dataclass
class Refrigerator(View):
    """
    Refrigerator is a Container that can contain Cups and Bottles and other stuff.
    """
    door: Door
    container: Container
    food: Food ###################### this is incide not part of???

@dataclass
class Oven(View):       ################## aber es ist kein Draw???????
=======

@dataclass(unsafe_hash=True)
class Container(View):
    body: Body


@dataclass(unsafe_hash=True)
class Drawer(View):
>>>>>>> f9b262dd
    container: Container
    handle: Handle


@dataclass
<<<<<<< HEAD
class Shelf(View):
    body: Body


class Cutlery(View):
    body: Body

@dataclass
class Knife(View):
    """
    Knife is a sharp tool that can cut objects.
    """
    cutlery: Cutlery

@dataclass
class Spoon(View):
    cutlery: Cutlery

@dataclass
class Fork(View):
    cutlery: Cutlery

@dataclass
class Apple(View):
    food: Food
@dataclass
class Cereal(View):
    food: Food

'''
################################

@dataclass(unsafe_hash=True)
class Appliances(View):
    """
    Represents a collection of home appliances.
    """
    body: Body

@dataclass(unsafe_hash=True)
class Areas(View):
    """
    Represents an area view that encapsulates details related to a specific body structure.
    """
    body: Body

@dataclass(unsafe_hash=True)
class Components(View):
    body: Body

@dataclass(unsafe_hash=True)
class Decor(View):
    body: Body

@dataclass(unsafe_hash=True)
class Furniture(View):
    body: Body

@dataclass(unsafe_hash=True)
class Tool(View):
    body: Body

######## Subclasses von Appliances

@dataclass(unsafe_hash=True)
class ElectricalAppliances(Appliances):
    ...

@dataclass(unsafe_hash=True)
class Oven(Appliances):
    ...

@dataclass(unsafe_hash=True)
class Stove(Appliances):
    ...

########## Subclasses von ElectricalAppliances

@dataclass
class AlarmClock(ElectricalAppliances):
    ...

@dataclass
class Blender(ElectricalAppliances):
    ...

@dataclass
class CoffeMaker(ElectricalAppliances):
    ...

@dataclass
class Computer(ElectricalAppliances):
    ...

@dataclass
class Dishwasher(ElectricalAppliances):
    ...

@dataclass
class Keyboard(ElectricalAppliances):           #??????????????????????????????? is it realy??
    ...

@dataclass
class Lamp(ElectricalAppliances):
    ...
@dataclass
class Laptop(ElectricalAppliances):
    ...

@dataclass
class Microwave(ElectricalAppliances):
    ...

@dataclass
class Monitor(ElectricalAppliances):
    ...

@dataclass
class Mouse(ElectricalAppliances):                # ????????? again is it really??
    ...

@dataclass
class Printer(ElectricalAppliances):
    ...

@dataclass
class Refrigerator(ElectricalAppliances):
    ...

@dataclass
class Speakers(ElectricalAppliances):
    ...

@dataclass
class Television(ElectricalAppliances):
    ...

@dataclass
class Toaster(ElectricalAppliances):
    ...

#################### subclasses von areas

@dataclass
class Bathroom(Areas):
    ...

@dataclass
class Bedroom(Areas):
    ...

@dataclass
class Hallway(Areas):
    ...

@dataclass
class Kitchen(Areas):
    ...

@dataclass
class LivingRoom(Areas):
    ...

@dataclass
class Office(Areas):
    ...

@dataclass
class OutdoorSpace(Areas):
    ...

#################### subclasses von Components

@dataclass
class Armrest(Components):
    ...

@dataclass
class Backrest(Components):
    ...

@dataclass
class Base(Components):
    ...

@dataclass
class Compartment(Components):
    ...

@dataclass
class Cooktop(Components):
    ...

@dataclass
class Cushion(Components):
    ...

@dataclass
class DesignatedHandle(Components):
    ...

@dataclass
class DesignedSpade(Components):
    ...

@dataclass
class Door(Components):
    ...

@dataclass
class Drawer(Components):
    ...

@dataclass
class Frame(Components):
    ...

@dataclass
class Hinge(Components):
    ...

@dataclass
class Hotplate(Components):
    ...

@dataclass
class Latch(Components):
    ...

@dataclass
class Leg(Components):
    ...

@dataclass
class Lid(Components):
    ...

@dataclass
class Panel(Components):
    ...

@dataclass
class Rack(Components):
    ...

@dataclass
class Sink(Components):
    ...

@dataclass
class Tap(Components):
    ...

@dataclass
class TopSurface(Components):
    ...

@dataclass
class Upholstery(Components):
    ...

################################## subclasses to Compartment
@dataclass
class FreezerCompartment(Compartment):
    ...

############################### subclasses to Cooktop
@dataclass
class ElectricCooktop(Cooktop):
    ...

@dataclass
class GasCooktop(Cooktop):
    ...

############################## subclasses to ElectricCooktop
@dataclass
class CeramicCooktop(ElectricCooktop):
    ...

@dataclass
class CoilCooktop(ElectricCooktop):
    ...

@dataclass
class InductionCooktop(ElectricCooktop):
    ...

############################### subclasses to TopSurface
@dataclass
class Countertop(TopSurface):
    ...

@dataclass
class TableTop(TopSurface):
    ...

@dataclass
class WorkingSurface(TopSurface):
    ...

############################### subclasses to Decor
@dataclass
class Blanket(Decor):
    ...

@dataclass
class Pillows(Decor):
    ...

@dataclass
class WallMounted(Decor):
    ...

############################### subclasses to Blanket
@dataclass
class ThrowBlanket(Blanket):
    ...

############################### subclasses to Pillows
@dataclass
class Cushion(Pillows):
    ...

@dataclass
class ThrowPillow(Pillows):
    ...

############################### subclasses to WallMounted
@dataclass
class Mirror(WallMounted):
    ...

@dataclass
class Pictures(WallMounted):
    ...

############################### subclasses to Furniture
@dataclass
class Cupboard(Furniture):
    ...

@dataclass
class SittingFurniture(Furniture):
    ...

@dataclass
class Storage(Furniture):
    ...

@dataclass
class Table(Furniture):
    ...

############################### subclasses to Cupboard
@dataclass
class Cabinet(Cupboard):
    ...

@dataclass
class Wardrobe(Cupboard):
    ...

############################### subclasses to Cabinet
@dataclass
class BathroomCabinet(Cabinet):
    ...

@dataclass
class ChinaCabinet(Cabinet):
    ...

@dataclass
class DisplayCabinet(Cabinet):
    ...

@dataclass
class KitchenCabinet(Cabinet):
    ...

@dataclass
class MedicineCabinet(Cabinet):
    ...

############################### subclasses to Wardrobe
@dataclass
class Dresser(Wardrobe):
    ...

############################### subclasses to SittingFurniture
@dataclass
class DesignatedChair(SittingFurniture):
    ...

@dataclass
class Sofa(SittingFurniture):
    ...

############################### subclasses to DesignatedChair
@dataclass
class Armchair(DesignatedChair):
    ...

@dataclass
class BeanBagChair(DesignatedChair):
    ...

@dataclass
class ChaiseLounge(DesignatedChair):
    ...

@dataclass
class DiningChair(DesignatedChair):
    ...

@dataclass
class OfficeChair(DesignatedChair):
    ...

@dataclass
class Ottoman(DesignatedChair):
    ...

@dataclass
class Stool(DesignatedChair):
    ...

@dataclass
class Stools(DesignatedChair):                  ############# doesn't make sense
    ...

@dataclass
class StorageBench(DesignatedChair):
    ...

############################### subclasses to Stools
@dataclass
class BarStools(Stools):
    ...

############################### subclasses to Storage
@dataclass
class Bookshelf(Storage):
    ...

@dataclass
class Chest(Storage):
    ...

@dataclass
class Cupboard(Storage):                                    ###### already exists!!!!
    ...

@dataclass
class LaundryHamper(Storage):
    ...

@dataclass
class Shelf(Storage):
    ...

@dataclass
class Sideboard(Storage):
    ...

@dataclass
class StorageBench(Storage):
    ...

@dataclass
class TowelRack(Storage):
    ...

@dataclass
class WineRack(Storage):
    ...

############################### subclasses to Shelf
@dataclass
class BookShelf(Shelf):
    ...

############################### subclasses to Table
@dataclass
class CoffeeTable(Table):
    ...

@dataclass
class ConsoleTable(Table):
    ...

@dataclass
class DinningTable(Table):
    ...

@dataclass
class SideTable(Table):
    ...

@dataclass
class TVStand(Table):
    ...

@dataclass
class VanityTable(Table):
    ...

############################### subclasses to SideTable
@dataclass
class BedsideTable(SideTable):
    ...

@dataclass
class EndTable(SideTable):
    ...

############################### subclasses to Tool
@dataclass
class CleaningSupplies(Tool):
    ...

@dataclass
class CuttingTool(Tool):
    ...

@dataclass
class DishRack(Tool):
    ...

@dataclass
class Tableware(Tool):
    ...

@dataclass
class TrashCan(Tool):
    ...

############################### subclasses to CleaningSupplies
@dataclass
class Brush(CleaningSupplies):
    ...

@dataclass
class Soap(CleaningSupplies):
    ...

@dataclass
class Sponge(CleaningSupplies):
    ...

############################### subclasses to CuttingTool
@dataclass
class Knife(CuttingTool):
    ...

############################### subclasses to Knife
@dataclass
class KitchenKnife(Knife):
    ...

############################### subclasses to KitchenKnife
@dataclass
class KitchenKnife(KitchenKnife):
    ...

@dataclass
class KitchenKnife(KitchenKnife):
    ...

############################### subclasses to Tableware
@dataclass
class Crockery(Tableware):
    ...

@dataclass
class Cutlery(Tableware):
    ...

############################### subclasses to Crockery
@dataclass
class Bowl(Crockery):
    ...

@dataclass
class Cup(Crockery):
    ...

@dataclass
class Glass(Crockery):
    ...

@dataclass
class Pan(Crockery):
    ...

@dataclass
class Plate(Crockery):
    ...

@dataclass
class Pot(Crockery):
    ...

############################### subclasses to Bowl
@dataclass
class PastaBowl(Bowl):
    ...

@dataclass
class SaladBowl(Bowl):
    ...

############################### subclasses to Glass
@dataclass
class WaterGlass(Glass):
    ...

@dataclass
class WineGlass(Glass):
    ...

############################### subclasses to Plate
@dataclass
class BreakfastPlate(Plate):
    ...

@dataclass
class DinnerPlate(Plate):
    ...

############################### subclasses to Pot
@dataclass
class SoupPot(Pot):
    ...

############################### subclasses to Cutlery
@dataclass
class Fork(Cutlery):
    ...

@dataclass
class Spatula(Cutlery):
    ...

@dataclass
class Spoon(Cutlery):
    ...

############################### subclasses to Fork
@dataclass
class DessertFork(Fork):
    ...

@dataclass
class TableFork(Fork):
    ...

############################### subclasses to Spoon
@dataclass
class TableSpoon(Spoon):
    ...

@dataclass
class TeaSpoon(Spoon):
    ...
=======
class Cabinet(View):
    container: Container
    drawers: list[Drawer] = field(default_factory=list)

    def __hash__(self):
        return hash((self.__class__.__name__, self.container))
>>>>>>> f9b262dd
<|MERGE_RESOLUTION|>--- conflicted
+++ resolved
@@ -2,33 +2,30 @@
 
 from semantic_world.world import View, Body
 
-<<<<<<< HEAD
-'''
-
-#Food = ["Apple", "Milk"]
-
-
-@dataclass
+
+@dataclass(unsafe_hash=True)
+class Handle(View):
+    body: Body
+
+
+@dataclass(unsafe_hash=True)
 class Container(View):
     body: Body
-=======
->>>>>>> f9b262dd
-
-@dataclass(unsafe_hash=True)
-class Handle(View):
-    """
-    Handle is a body you can use to open doors, draws and etc.
-    """
-    body: Body
-
-<<<<<<< HEAD
-@dataclass
-class Draw(View):
-    """
-    Draw is a body that can contain stuff and open towards the user
-    """
+
+
+@dataclass(unsafe_hash=True)
+class Drawer(View):
+    container: Container
     handle: Handle
+
+
+@dataclass
+class Cabinet(View):
     container: Container
+    drawers: list[Drawer] = field(default_factory=list)
+
+    def __hash__(self):
+        return hash((self.__class__.__name__, self.container))
 
 
 
@@ -72,22 +69,11 @@
 
 @dataclass
 class Oven(View):       ################## aber es ist kein Draw???????
-=======
-
-@dataclass(unsafe_hash=True)
-class Container(View):
-    body: Body
-
-
-@dataclass(unsafe_hash=True)
-class Drawer(View):
->>>>>>> f9b262dd
     container: Container
     handle: Handle
 
 
 @dataclass
-<<<<<<< HEAD
 class Shelf(View):
     body: Body
 
@@ -117,7 +103,6 @@
 class Cereal(View):
     food: Food
 
-'''
 ################################
 
 @dataclass(unsafe_hash=True)
@@ -752,12 +737,4 @@
 
 @dataclass
 class TeaSpoon(Spoon):
-    ...
-=======
-class Cabinet(View):
-    container: Container
-    drawers: list[Drawer] = field(default_factory=list)
-
-    def __hash__(self):
-        return hash((self.__class__.__name__, self.container))
->>>>>>> f9b262dd
+    ...