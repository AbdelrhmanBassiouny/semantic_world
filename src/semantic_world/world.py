--- conflicted
+++ resolved
@@ -1,14 +1,8 @@
 from __future__ import annotations
 
 from dataclasses import dataclass, field
-<<<<<<< HEAD
-
-import networkx as nx
-from typing_extensions import List, Optional
-=======
 from functools import wraps
 from typing import Dict, Tuple, OrderedDict, Union, Optional
->>>>>>> d4d0159d
 
 import networkx as nx
 import numpy as np
@@ -25,32 +19,6 @@
 
 id_generator = IDGenerator()
 
-<<<<<<< HEAD
-
-@dataclass(unsafe_hash=True)
-class WorldEntity:
-    """
-    A class representing an entity in the world.
-    """
-
-    _world: Optional[World] = field(default=None, init=False, repr=False, hash=False)
-    """
-    The backreference to the world this entity belongs to.
-    """
-
-    _views: List[View] = field(default_factory=list, init=False, repr=False, hash=False)
-    """
-    The views this entity is part of.
-    """
-
-
-@dataclass
-class Body(WorldEntity):
-    """
-    Represents a link in the world.
-    A link is a semantic atom. This means that a link cannot be decomposed into meaningful smaller parts.
-    """
-=======
 
 class WorldVisitor:
     def body_call(self, body: Body) -> bool:
@@ -65,7 +33,6 @@
         """
         return False
 
->>>>>>> d4d0159d
 
 class ForwardKinematicsVisitor(WorldVisitor):
     """
@@ -107,12 +74,6 @@
         self.tf[(connection.parent.name, connection.child.name)] = connection.origin_as_position_quaternion()
         return False
 
-<<<<<<< HEAD
-    def __eq__(self, other):
-        if not isinstance(other, Body):
-            return False
-        return self.name == other.name
-=======
     def compile_forward_kinematics(self) -> None:
         """
         Compiles forward kinematics expressions for fast evaluation.
@@ -138,7 +99,6 @@
         self.compute_forward_kinematics_np.memo.clear()
         self.subs = self.world.state[Derivatives.position]
         self.forward_kinematics_for_all_bodies = self.compiled_all_fks.fast_call(self.subs)
->>>>>>> d4d0159d
 
     def compute_tf(self) -> np.ndarray:
         """
@@ -146,38 +106,18 @@
         The rows are ordered by body name.
         The first 3 entries are position values, the last 4 entires are quaternion values in x, y, z, w order.
 
-<<<<<<< HEAD
-@dataclass
-class View(WorldEntity):
-    """
-    Represents a view on a set of bodies in the world.
-=======
         This is not updated in 'recompute', because this functionality is only used with ROS.
         :return: A large matrix with all forward kinematics.
         """
         return self.compiled_tf.fast_call(self.subs)
->>>>>>> d4d0159d
 
     @memoize
     def compute_forward_kinematics_np(self, root: Body, tip: Body) -> np.ndarray:
         """
         Computes the forward kinematics from the root body to the tip body, root_T_tip.
 
-<<<<<<< HEAD
-
-@dataclass
-class Connection(WorldEntity):
-    """
-    Represents a connection between two bodies in the world.
-    """
-    type: JointType = JointType.UNKNOWN
-    """
-    The type of the joint.
-    """
-=======
         This method computes the transformation matrix representing the pose of the
         tip body relative to the root body, expressed as a numpy ndarray.
->>>>>>> d4d0159d
 
         :param root: Root body for which the kinematics are computed.
         :param tip: Tip body to which the kinematics are computed.
@@ -259,7 +199,6 @@
     return wrapper
 
 
-
 @dataclass
 class World:
     """
@@ -280,17 +219,6 @@
     and the edges represent connections between them.
     """
 
-<<<<<<< HEAD
-    views: List[View] = field(default_factory=list, repr=False)
-    """
-    All views the world is aware of.
-    """
-
-    id: int = field(default=None, repr=False)
-    """
-    The unique identifier of the world.
-    If not provided, a unique identifier will be generated.
-=======
     degrees_of_freedom: Dict[PrefixedName, DegreeOfFreedom] = field(default_factory=dict)
 
     state: np.ndarray = field(default_factory=lambda: np.empty((4, 0), dtype=float))
@@ -313,12 +241,9 @@
     world_is_being_modified: bool = False
     """
     Is set to True, when a function with @modifies_world is called or world.modify_world context is used.
->>>>>>> d4d0159d
     """
 
     def __post_init__(self):
-        if not self.id:
-            self.id = id_generator(self)
         self.add_body(self.root)
 
     def __hash__(self):
@@ -426,13 +351,8 @@
 
     @property
     def connections(self) -> List[Connection]:
-<<<<<<< HEAD
-        return [self.kinematic_structure.get_edge_data(*edge)[Connection.__name__] for edge in
-                self.kinematic_structure.edges()]
-=======
         return [self.kinematic_structure.get_edge_data(*edge)[Connection.__name__]
                 for edge in self.kinematic_structure.edges()]
->>>>>>> d4d0159d
 
     @modifies_world
     def add_body(self, body: Body) -> None:
@@ -632,15 +552,6 @@
         plt.axis('off')  # Hide axes
         plt.show()
 
-<<<<<<< HEAD
-    def __eq__(self, other):
-        if not isinstance(other, World):
-            return False
-        return self.id == other.id
-
-    def __hash__(self):
-        return hash(self.id)
-=======
     def _travel_branch(self, body: Body, visitor: WorldVisitor) -> None:
         """
         Do a depth first search on a branch starting at body.
@@ -729,5 +640,4 @@
         for connection in self.connections:
             if isinstance(connection, HasUpdateState):
                 connection.update_state(dt)
-        self.notify_state_change()
->>>>>>> d4d0159d
+        self.notify_state_change()