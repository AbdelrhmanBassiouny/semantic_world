from os.path import join, dirname

from semantic_world.reasoner import WorldReasoner
from semantic_world.adapters.urdf import URDFParser
from semantic_world.views.views import Drawer


<<<<<<< HEAD
def create_kitchen_world(kitchen_path: str = '../resources/urdf/kitchen-small.urdf'):
    return URDFParser.from_file(file_path=kitchen_path).parse()
=======
# This exists to pass the method to as a world factory.
def create_kitchen_world():
    return URDFParser(join(dirname(__file__), '..', 'resources', 'urdf', 'kitchen-small.urdf')).parse()
>>>>>>> fbb779f2


kitchen_world = create_kitchen_world()
reasoner = WorldReasoner(kitchen_world)

# If you want to fit a new rule, set `update_existing_views=True`
reasoner.fit_views([Drawer], update_existing_views=False, world_factory=create_kitchen_world)<|MERGE_RESOLUTION|>--- conflicted
+++ resolved
@@ -5,14 +5,9 @@
 from semantic_world.views.views import Drawer
 
 
-<<<<<<< HEAD
-def create_kitchen_world(kitchen_path: str = '../resources/urdf/kitchen-small.urdf'):
-    return URDFParser.from_file(file_path=kitchen_path).parse()
-=======
 # This exists to pass the method to as a world factory.
 def create_kitchen_world():
-    return URDFParser(join(dirname(__file__), '..', 'resources', 'urdf', 'kitchen-small.urdf')).parse()
->>>>>>> fbb779f2
+    return URDFParser.from_file(join(dirname(__file__), '..', 'resources', 'urdf', 'kitchen-small.urdf')).parse()
 
 
 kitchen_world = create_kitchen_world()
